--- conflicted
+++ resolved
@@ -35,11 +35,8 @@
   - [drupal-file-module](#drupal-file-module)
   - [drupal-db-module](#drupal-db-module)
   - [drupal-db-permissions](#drupal-db-permissions)
-<<<<<<< HEAD
   - [drupal-role-permissions](#drupal-role-permissions)
-=======
   - [drupal-user-forbidden](#drupal-user-forbidden)
->>>>>>> 36a0c168
   - [phpstan](#phpstan)
 
 ### Common fields
@@ -177,7 +174,6 @@
 ### drupal-db-permissions
 documentation coming soon...
 
-<<<<<<< HEAD
 ### drupal-role-permissions
 Checks for permissions of a specific role.
 
@@ -198,7 +194,8 @@
         - 'setup own tfa'
       disallowed-permissions:
         - 'administer users'
-=======
+```
+
 ### drupal-user-forbidden
 
 Checks if a forbidden user is active.
@@ -216,8 +213,6 @@
     - name: '[DATABASE] Active user 2 check'
       severity: medium
       uid: 2
-
->>>>>>> 36a0c168
 ```
 
 ### phpstan
